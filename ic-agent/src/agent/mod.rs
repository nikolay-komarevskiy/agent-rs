--- conflicted
+++ resolved
@@ -1105,7 +1105,6 @@
         }
     }
 
-<<<<<<< HEAD
     /// Retrieve all existing API Boundary Nodes from the State Tree.
     pub async fn fetch_api_boundary_nodes(
         &self,
@@ -1119,7 +1118,8 @@
             .await?;
         let api_boundary_nodes = lookup_api_boundary_nodes(certificate)?;
         Ok(api_boundary_nodes)
-=======
+    }
+
     async fn fetch_subnet_by_canister(
         &self,
         canister: &Principal,
@@ -1135,7 +1135,6 @@
             .unwrap()
             .insert_subnet(subnet_id, subnet.clone());
         Ok(subnet)
->>>>>>> b434eec5
     }
 }
 
