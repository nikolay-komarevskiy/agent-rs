--- conflicted
+++ resolved
@@ -76,8 +76,6 @@
 ], optional = true }
 tokio = { version = "1.24.2", features = ["full"] }
 tower = { version = "0.4.13", optional = true }
-<<<<<<< HEAD
-rustls-webpki = "0.101.4"
 async-trait = "0.1.80"
 tracing = "0.1.40"
 arc-swap = "1.7.1"
@@ -85,9 +83,7 @@
 simple_moving_average = "1.0.2"
 tracing-subscriber = "0.3.18"
 tokio-util = { version = "0.7.11", features = ["full"] }
-=======
 rustls-webpki = "0.102"
->>>>>>> fef750ad
 
 [target.'cfg(target_family = "wasm")'.dependencies]
 getrandom = { version = "0.2", features = ["js"], optional = true }
